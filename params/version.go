// Copyright 2016 The go-ethereum Authors
// This file is part of the go-ethereum library.
//
// The go-ethereum library is free software: you can redistribute it and/or modify
// it under the terms of the GNU Lesser General Public License as published by
// the Free Software Foundation, either version 3 of the License, or
// (at your option) any later version.
//
// The go-ethereum library is distributed in the hope that it will be useful,
// but WITHOUT ANY WARRANTY; without even the implied warranty of
// MERCHANTABILITY or FITNESS FOR A PARTICULAR PURPOSE. See the
// GNU Lesser General Public License for more details.
//
// You should have received a copy of the GNU Lesser General Public License
// along with the go-ethereum library. If not, see <http://www.gnu.org/licenses/>.

package params

import (
	"fmt"

	"github.com/ledgerwatch/erigon-lib/kv"
)

var (
	// Following vars are injected through the build flags (see Makefile)
	GitCommit string
	GitBranch string
	GitTag    string
)

// see https://calver.org
const (
<<<<<<< HEAD
	VersionMajor       = 2     // Major version component of the current release
	VersionMinor       = 50    // Minor version component of the current release
	VersionMicro       = 0     // Patch version component of the current release
	VersionModifier    = "dev" // Modifier component of the current release
=======
	VersionMajor       = 2        // Major version component of the current release
	VersionMinor       = 49       // Minor version component of the current release
	VersionMicro       = 0        // Patch version component of the current release
	VersionModifier    = "stable" // Modifier component of the current release
>>>>>>> 5d3e294f
	VersionKeyCreated  = "ErigonVersionCreated"
	VersionKeyFinished = "ErigonVersionFinished"
)

// Version holds the textual version string.
var Version = func() string {
	return fmt.Sprintf("%d.%02d.%d", VersionMajor, VersionMinor, VersionMicro)
}()

// VersionWithMeta holds the textual version string including the metadata.
var VersionWithMeta = func() string {
	v := Version
	if VersionModifier != "" {
		v += "-" + VersionModifier
	}
	return v
}()

func VersionWithCommit(gitCommit string) string {
	vsn := VersionWithMeta
	if len(gitCommit) >= 8 {
		vsn += "-" + gitCommit[:8]
	}
	return vsn
}

func SetErigonVersion(tx kv.RwTx, versionKey string) error {
	versionKeyByte := []byte(versionKey)
	hasVersion, err := tx.Has(kv.DatabaseInfo, versionKeyByte)
	if err != nil {
		return err
	}
	if hasVersion {
		return nil
	}
	// Save version if it does not exist
	if err := tx.Put(kv.DatabaseInfo, versionKeyByte, []byte(Version)); err != nil {
		return err
	}
	return nil
}<|MERGE_RESOLUTION|>--- conflicted
+++ resolved
@@ -31,17 +31,10 @@
 
 // see https://calver.org
 const (
-<<<<<<< HEAD
-	VersionMajor       = 2     // Major version component of the current release
-	VersionMinor       = 50    // Minor version component of the current release
-	VersionMicro       = 0     // Patch version component of the current release
-	VersionModifier    = "dev" // Modifier component of the current release
-=======
 	VersionMajor       = 2        // Major version component of the current release
-	VersionMinor       = 49       // Minor version component of the current release
+	VersionMinor       = 50       // Minor version component of the current release
 	VersionMicro       = 0        // Patch version component of the current release
 	VersionModifier    = "stable" // Modifier component of the current release
->>>>>>> 5d3e294f
 	VersionKeyCreated  = "ErigonVersionCreated"
 	VersionKeyFinished = "ErigonVersionFinished"
 )
